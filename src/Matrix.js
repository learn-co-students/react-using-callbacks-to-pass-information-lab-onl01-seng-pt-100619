import React, { Component } from 'react';
import learnSymbol from './data.js'
import Cell from './Cell.js'
import ColorSelector from './ColorSelector.js'

export default class Matrix extends Component {

  constructor() {
    super()
    this.state = {
      selectedColor: '#FFF'
    }
<<<<<<< HEAD
=======
  }

  setSelectedColor = (newColor) => {
    this.setState({
      selectedColor: newColor
    })
>>>>>>> c9cd0134
  }

  setSelectedColor = (newColor) => {
    this.setState({
      selectedColor: newColor
    })
  }

  getSelectedColor = () => (this.state.selectedColor)

  genRow = (vals) => (
<<<<<<< HEAD
    vals.map((val, idx) => <Cell key={idx} color={val} getSelectedColor={this.getSelectedColor} />) // replace me and render a cell component instead!
=======
    vals.map((val, idx) => <Cell key={idx} color={val} selectedColor={this.state.selectedColor} />) // replace me and render a cell component instead!
>>>>>>> c9cd0134
  )

  genMatrix = () => (
    this.props.values.map((rowVals, idx) => <div key={idx} className="row">{this.genRow(rowVals)}</div>)
  )

  render() {
    return (
      <div id="app">
        <ColorSelector setSelectedColor={this.setSelectedColor} />
        <div id="matrix">
          {this.genMatrix()}
        </div>
      </div>
    )
  }
}

Matrix.defaultProps = {
  values: learnSymbol
}<|MERGE_RESOLUTION|>--- conflicted
+++ resolved
@@ -10,15 +10,6 @@
     this.state = {
       selectedColor: '#FFF'
     }
-<<<<<<< HEAD
-=======
-  }
-
-  setSelectedColor = (newColor) => {
-    this.setState({
-      selectedColor: newColor
-    })
->>>>>>> c9cd0134
   }
 
   setSelectedColor = (newColor) => {
@@ -27,14 +18,8 @@
     })
   }
 
-  getSelectedColor = () => (this.state.selectedColor)
-
   genRow = (vals) => (
-<<<<<<< HEAD
-    vals.map((val, idx) => <Cell key={idx} color={val} getSelectedColor={this.getSelectedColor} />) // replace me and render a cell component instead!
-=======
     vals.map((val, idx) => <Cell key={idx} color={val} selectedColor={this.state.selectedColor} />) // replace me and render a cell component instead!
->>>>>>> c9cd0134
   )
 
   genMatrix = () => (
